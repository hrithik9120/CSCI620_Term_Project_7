--- conflicted
+++ resolved
@@ -520,7 +520,6 @@
     print("Reddit Comments May 2015 Dataset Loader")
     print("=" * 60)
     
-<<<<<<< HEAD
     if not os.path.exists(args.input):
         print(f"\n Step 0: '{args.input}' not found locally.")
         print("Attempting to download from Kaggle...")
@@ -549,7 +548,6 @@
     # Step 1: Connect to database
     print("\n Step 1: Connecting to PostgreSQL database...")
     conn = create_database_connection(args.host, args.user, args.password, args.dbname)
-=======
     # Step 1: Create database if it doesn't exist
     print("\n Step 1: Creating database if it doesn't exist...")
     if not create_database_if_not_exists(args.host, args.port, args.user, args.password, args.dbname):
@@ -559,7 +557,6 @@
     # Step 2: Connect to database
     print("\n Step 2: Connecting to PostgreSQL database...")
     conn = create_database_connection(args.host, args.port, args.user, args.password, args.dbname)
->>>>>>> feb5b742
     
     try:
         # Step 3: Create/verify table
